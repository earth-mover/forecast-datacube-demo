--- conflicted
+++ resolved
@@ -320,12 +320,7 @@
 
 @applib.function(**MODAL_FUNCTION_KWARGS, timeout=240, retries=10)
 def write_herbie(job, *, schema, ntimes=None):
-<<<<<<< HEAD
     """Actual writes data to disk."""
-    from concurrent.futures import ThreadPoolExecutor
-
-=======
->>>>>>> e17fe9d9
     import dask
 
     # manage our own pool so we can shutdown intentionally
@@ -404,12 +399,8 @@
     return (ds.step.data, store)
 
 
-<<<<<<< HEAD
-def driver(*, mode: WriteMode, toml_file_path: str, since=None, till=None) -> None:
+def driver(*, mode: WriteMode | ReadMode, toml_file_path: str, since=None, till=None) -> None:
     """Simply dispatches between update and backfill modes."""
-=======
-def driver(*, mode: WriteMode | ReadMode, toml_file_path: str, since=None, till=None) -> None:
->>>>>>> e17fe9d9
     ingest_jobs = lib.parse_toml_config(toml_file_path)
 
     env = subprocess.run(["pip", "list"], capture_output=True, text=True)
